--- conflicted
+++ resolved
@@ -162,28 +162,17 @@
 
     if (std::strcmp(COORDINATE_SYSTEM, "cartesian") != 0) {
       std::stringstream msg;
-<<<<<<< HEAD
       msg << "### FATAL ERROR in BoundaryValues Class" << std::endl
           << "shear_periodic boundaries work only in cartesian coordinates."<<std::endl;
-=======
-      msg << "### FATAL ERROR in BoundaryValues Class."<<std::endl
-          << "Shear Periodic works only in cartesian coordinates."<<std::endl;
->>>>>>> 4050a5dc
       ATHENA_ERROR(msg);
     }
 
     if (!pmy_mesh_->use_uniform_meshgen_fn_[1]) {
       std::stringstream msg;
-<<<<<<< HEAD
       msg << "### FATAL ERROR in BoundaryValues Class" << std::endl
           << "shear_periodic boundaries work only with uniform spacing "
-          << "in the x2 direction." << std::endl 
-          << "Check <mesh> x2rat parameter in the input file."<<std::endl;
-=======
-      msg << "### FATAL ERROR in BoundaryValues Class."<<std::endl
-          << "Shear Periodic works only with x2 uniform spacing."<<std::endl
-          << "Check <mesh> x2rat parameter in the input file"<<std::endl;
->>>>>>> 4050a5dc
+          << "in the x2 direction." << std::endl
+          << "Check <mesh> x2rat parameter in the input file." << std::endl;
       ATHENA_ERROR(msg);
     }
 
