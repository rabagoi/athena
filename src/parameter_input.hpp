--- conflicted
+++ resolved
@@ -110,14 +110,7 @@
   omp_lock_t lock_;
 #endif
 
-<<<<<<< HEAD
   void Lock(void);
   void Unlock(void);
-=======
-  void StartReading(void);
-  void EndReading(void);
-  void StartWriting(void);
-  void EndWriting(void);
->>>>>>> 19feab23
 };
 #endif // PARAMETER_INPUT_HPP_