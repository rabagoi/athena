#!/usr/lib/python2.7/bin/python
#---------------------------------------------------------------------------------------
# configure.py: Athena++ configuration script in python.  Original version by CJW.
#
# When configure.py is run, it uses the command line options and default settings to
# create custom versions of the files Makefile and src/defs.hpp from the template files
# Makefile.in and src/defs.hpp.in repspectively.
#
# The following options are implememted:
#   -h  --help        help message
#   --prob=name       use src/pgen/name.cpp as the problem generator
#   --coord=choice    use choice as the coordinate system
#   --eos=choice      use choice as the equation of state
#   --flux=choice     use choice as the Riemann solver
#   -b                enable magnetic fields
#   -s                enable special-relativity
#   -g                enable general-relativity
#   --order=choice    use choice as the spatial reconstruction algorithm
#   --fint=choice     use choice as the fluid time-integration algorithm
#   --cxx=choice      use choice as the C++ compiler
#   --ifov=N          enable N internal fluid output variables 
#   --idlength=N      specify the length of the Block UID (default=1)
#   -omp              enable parallelization with OpenMP
#   -debug            enable debug flags (-g -O0); override other compiler options
#---------------------------------------------------------------------------------------

# Modules
import argparse
import glob
import re

# Set template and output filenames
makefile_input = 'Makefile.in'
makefile_output = 'Makefile'
defsfile_input = 'src/defs.hpp.in'
defsfile_output = 'src/defs.hpp'

#--- Step 1.  Prepare parser, add each of the arguments --------------------------------
parser = argparse.ArgumentParser()

# --prob=[name] argument
pgen_directory = 'src/pgen/'
# set pgen_choices to list of .cpp files in src/pgen/
pgen_choices = glob.glob(pgen_directory + '*.cpp')
# remove 'src/pgen/' prefix and '.cpp' extension from each filename 
pgen_choices = [choice[len(pgen_directory):-4] for choice in pgen_choices]
parser.add_argument('--prob',
    default='shock_tube',
    choices=pgen_choices,
    help='selects problem generator')

# --coord=[name] argument
parser.add_argument('--coord',
    default='cartesian',
    choices=['cartesian','cylindrical','spherical_polar',\
        'minkowski_cartesian','schwarzschild'],
    help='selects coordinate system')

# --eos=[name] argument
parser.add_argument('--eos',
    default='adiabatic',
    choices=['adiabatic','isothermal'],
    help='selects equation of state')

# --flux=[name] argument
parser.add_argument('--flux',
    default='hlle',
    choices=['hlle','hllc','hlld'],
    help='selects Riemann solver')

# -b argument
parser.add_argument('-b',
    action='store_true',
    default=False,
    help='enables magnetic field')

# -s argument
parser.add_argument('-s',
    action='store_true',
    default=False,
    help='enables special relativity')

# -g argument
parser.add_argument('-g',
    action='store_true',
    default=False,
    help='enables general relativity')

# --order=[name] argument
parser.add_argument('--order',
    default='plm',
    choices=['plm'],
    help='selects spatial reconstruction algorithm')

# --fint=[name] argument
parser.add_argument('--fint',
    default='vl2',
    choices=['vl2'],
    help='selects fluid time-integration algorithm')

# --cxx=[name] argument
parser.add_argument('--cxx',
    default='g++',
    choices=['g++','icc'],
    help='selects C++ compiler')

# -omp argument
parser.add_argument('-omp',
    action='store_true',
    default=False,
    help='enables parallelization with OpenMP')

# -ifov=N argument
parser.add_argument('--ifov',
    type=int,
    default=0,
    help='number of internal fluid output variables')

<<<<<<< HEAD
# -idlength=N argument
parser.add_argument('--idlength',
    type=int,
    default=1,
    help='length of the block UID, default=1 ')

# -debug argument
parser.add_argument('-debug',
    action='store_true',
    default=False,
    help='enables debug flags; override other compiler options')

# Parse command-line inputs
=======
#--- Step 2. Parse command-line inputs -------------------------------------------------

>>>>>>> 99eb1f32
args = vars(parser.parse_args())

# Prepare dictionaries of substitutions to be made
definitions = {}
makefile_options = {}

#--- Step 3.  Set definitions and Makefile options based on above arguments ------------

# --prob=[name] argument
definitions['PROBLEM'] = args['prob']
makefile_options['PROBLEM_FILE'] = args['prob']

# --coord=[name] argument
definitions['COORDINATE_SYSTEM'] = args['coord']
makefile_options['COORDINATES_FILE'] = args['coord']

# --eos=[name] argument
definitions['NON_BAROTROPIC_EOS'] = '1' if args['eos'] == 'adiabatic' else '0'
makefile_options['EOS_FILE'] = args['eos']
# set number of fluid variables for adiabatic/isothermal
if args['eos'] == 'adiabatic':
  definitions['NFLUID_VARIABLES'] = '5'
if args['eos'] == 'isothermal':
  definitions['NFLUID_VARIABLES'] = '4'

# --flux=[name] argument
definitions['RSOLVER'] = args['flux']
makefile_options['RSOLVER_FILE'] = args['flux']

# -b argument
definitions['MAGNETIC_FIELDS_ENABLED'] = '1' if args['b'] else '0'
makefile_options['EOS_FILE'] += '_mhd' if args['b'] else '_hydro'
# set variety of macros based on whether MHD/hydro or adi/iso are defined
if args['b']:
  definitions['NFIELD_VARIABLES'] = '3'
  makefile_options['RSOLVER_FILE'] += '_mhd'
  makefile_options['RSOLVER_DIR'] = 'mhd/'
  if args['eos'] == 'adiabatic':
    definitions['NWAVE_VALUE'] = '7'
  else:
    definitions['NWAVE_VALUE'] = '6'
else:
  definitions['NFIELD_VARIABLES'] = '0'
  makefile_options['RSOLVER_DIR'] = 'hydro/'
  if args['eos'] == 'adiabatic':
    definitions['NWAVE_VALUE'] = '5'
  else:
    definitions['NWAVE_VALUE'] = '4'

# -s and -g argumens
definitions['RELATIVISTIC_DYNAMICS'] = '1' if args['s'] or args['g'] else '0'
if args['s']:
  makefile_options['EOS_FILE'] += '_sr'
  makefile_options['RSOLVER_FILE'] += '_sr'
if args['g']:
  makefile_options['EOS_FILE'] += '_gr'
  makefile_options['RSOLVER_FILE'] += '_gr'

# --order=[name] argument
definitions['RECONSTRUCT'] = args['order']
makefile_options['RECONSTRUCT_FILE'] = args['order']

# --fint=[name] argument
definitions['FLUID_INTEGRATOR'] = args['fint']
makefile_options['FLUID_INT_FILE'] = args['fint']

# --cxx=[name] argument
definitions['COMPILER_CHOICE'] = args['cxx']
makefile_options['COMPILER_CHOICE'] = args['cxx']
if args['cxx'] == 'icc':
  makefile_options['COMPILER_FLAGS'] = '-O3 -xhost -ipo'
  definitions['COMPILER_FLAGS'] = '-O3 -xhost -ipo'
if args['cxx'] == 'g++':
  makefile_options['COMPILER_FLAGS'] = '-O3'
  definitions['COMPILER_FLAGS'] = '-O3'

<<<<<<< HEAD
definitions['DEBUG'] = 'DEBUG' if args['debug'] \
    else 'NOT_DEBUG'
if args['debug']:
  if args['cxx'] == 'g++':
    makefile_options['COMPILER_FLAGS'] = ' -g -O0'
    definitions['COMPILER_FLAGS'] += '  -g -O0'
  if args['cxx'] == 'icc':
    makefile_options['COMPILER_FLAGS'] += '  -g -O0'
    definitions['COMPILER_FLAGS'] += '  -g -O0'

=======
# -omp argument
>>>>>>> 99eb1f32
definitions['OPENMP_OPTION'] = 'OPENMP_PARALLEL' if args['omp'] \
    else 'NOT_OPENMP_PARALLEL'
if args['omp']:
  if args['cxx'] == 'g++':
    makefile_options['COMPILER_FLAGS'] += ' -fopenmp'
    definitions['COMPILER_FLAGS'] += ' -fopenmp'
  if args['cxx'] == 'icc':
    makefile_options['COMPILER_FLAGS'] += ' -openmp'
    definitions['COMPILER_FLAGS'] += ' -openmp'

# -ifov=N argument
definitions['NUM_IFOV'] = str(args['ifov'])

<<<<<<< HEAD
definitions['ID_LENGTH'] = str(args['idlength'])
=======
#--- Step 4.  Create new files, finish up ----------------------------------------------

# terminate all filenames with .cpp extension
makefile_options['PROBLEM_FILE'] += '.cpp'
makefile_options['COORDINATES_FILE'] += '.cpp'
makefile_options['EOS_FILE'] += '.cpp'
makefile_options['RSOLVER_FILE'] += '.cpp'
makefile_options['RECONSTRUCT_FILE'] += '.cpp'
makefile_options['FLUID_INT_FILE'] += '.cpp'
>>>>>>> 99eb1f32

# Read templates
with open(defsfile_input, 'r') as current_file:
  defsfile_template = current_file.read()
with open(makefile_input, 'r') as current_file:
  makefile_template = current_file.read()

# Make substitutions
for key,val in definitions.iteritems():
  defsfile_template = re.sub(r'@{0}@'.format(key), val, defsfile_template)
for key,val in makefile_options.iteritems():
  makefile_template = re.sub(r'@{0}@'.format(key), val, makefile_template)

# Write output files
with open(defsfile_output, 'w') as current_file:
  current_file.write(defsfile_template)
with open(makefile_output, 'w') as current_file:
  current_file.write(makefile_template)

# Finish with diagnostic output
print('Your Athena++ distribution has now been configured with the following options:')
print('  Problem generator:       ' + args['prob'])
print('  Coordinate system:       ' + args['coord'])
print('  Equation of state:       ' + args['eos'])
print('  Riemann solver:          ' + args['flux'])
print('  Reconstruction method:   ' + args['order'])
print('  Fluid integrator:        ' + args['fint'])
print('  Compiler and flags:      ' + args['cxx'])
print('  Magnetic fields:         ' + ('enabled' if args['b'] else 'disabled'))
print('  Special relativity:      ' + ('enabled' if args['s'] else 'disabled'))
print('  General relativity:      ' + ('enabled' if args['g'] else 'disabled'))
print('  OpenMP parallelism:      ' + ('enabled' if args['omp'] else 'disabled'))
print('  Debug flags:             ' + ('enabled' if args['debug'] else 'disabled'))
print('  Internal fluid outvars:  ' + str(args['ifov']))
print('  UID Length:              ' + str(args['idlength']) + '  (maximum refinement level = ' + str(10*args['idlength']) + ')')<|MERGE_RESOLUTION|>--- conflicted
+++ resolved
@@ -19,6 +19,7 @@
 #   --fint=choice     use choice as the fluid time-integration algorithm
 #   --cxx=choice      use choice as the C++ compiler
 #   --ifov=N          enable N internal fluid output variables 
+#   --omp             enable parallelization with OpenMP
 #   --idlength=N      specify the length of the Block UID (default=1)
 #   -omp              enable parallelization with OpenMP
 #   -debug            enable debug flags (-g -O0); override other compiler options
@@ -108,6 +109,7 @@
 parser.add_argument('-omp',
     action='store_true',
     default=False,
+    help='enable parallelization with OpenMP')
     help='enables parallelization with OpenMP')
 
 # -ifov=N argument
@@ -116,7 +118,6 @@
     default=0,
     help='number of internal fluid output variables')
 
-<<<<<<< HEAD
 # -idlength=N argument
 parser.add_argument('--idlength',
     type=int,
@@ -130,10 +131,6 @@
     help='enables debug flags; override other compiler options')
 
 # Parse command-line inputs
-=======
-#--- Step 2. Parse command-line inputs -------------------------------------------------
-
->>>>>>> 99eb1f32
 args = vars(parser.parse_args())
 
 # Prepare dictionaries of substitutions to be made
@@ -210,7 +207,6 @@
   makefile_options['COMPILER_FLAGS'] = '-O3'
   definitions['COMPILER_FLAGS'] = '-O3'
 
-<<<<<<< HEAD
 definitions['DEBUG'] = 'DEBUG' if args['debug'] \
     else 'NOT_DEBUG'
 if args['debug']:
@@ -221,9 +217,6 @@
     makefile_options['COMPILER_FLAGS'] += '  -g -O0'
     definitions['COMPILER_FLAGS'] += '  -g -O0'
 
-=======
-# -omp argument
->>>>>>> 99eb1f32
 definitions['OPENMP_OPTION'] = 'OPENMP_PARALLEL' if args['omp'] \
     else 'NOT_OPENMP_PARALLEL'
 if args['omp']:
@@ -237,9 +230,8 @@
 # -ifov=N argument
 definitions['NUM_IFOV'] = str(args['ifov'])
 
-<<<<<<< HEAD
 definitions['ID_LENGTH'] = str(args['idlength'])
-=======
+
 #--- Step 4.  Create new files, finish up ----------------------------------------------
 
 # terminate all filenames with .cpp extension
@@ -249,7 +241,6 @@
 makefile_options['RSOLVER_FILE'] += '.cpp'
 makefile_options['RECONSTRUCT_FILE'] += '.cpp'
 makefile_options['FLUID_INT_FILE'] += '.cpp'
->>>>>>> 99eb1f32
 
 # Read templates
 with open(defsfile_input, 'r') as current_file:
